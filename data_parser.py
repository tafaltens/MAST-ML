__author__ = 'haotian;Tam;Ben'
import numpy as np
import traceback
<<<<<<< HEAD
def parse(filename, weights=False, separator=','):
=======
import pandas as pd


def parse(filename, weights = False, separator=','):
>>>>>>> df3f4a46
    """
    parse a file into parse.Data object
    :param filename: name of the file to be parsed
    :param separator: the separator used in this file, default to be ','
    :return: the parser.Data object reprenting this data
    """
    try:
        data = pd.read_csv(filename)
        features = data.columns
        return Data(features, data)
    except Exception as err:
        traceback.print_exc()
        print("an error occurred during parsing, no data object created.\n"
              "Error Message: {}".format(err))
    return None


def to_digit(x):
    """
    convert a string into an int if it represents an int
    otherwise convert it into a float if it represents a float
    otherwise do nothing and return it directly
    :param x: the input string to be converted
    :return: the result of convert
    """
    if not isinstance(x, str):
        return x
    if x == '': return None
    try:
        y = int(x)
        return y
    except ValueError:
        pass
    try:
        y = float(x)
        return y
    except ValueError:
        pass
    return x


class Data:
    def __init__(self, features, data):
        self.__features = features
        self.__data = data
        self.__filtered_data = data
        self.x_features = features[:-1]
        self.y_feature = None
        self.__max = []
        self.__min = []
        try:
            self.__calculate_data_range()
        except TypeError:
            print("Warning: error calculating data range, probably due to string types.")
            traceback.print_exc()
            print("Script will continue. data_parser normalization may not work correctly.")
        return

    def set_x_features(self, feature_list):
        if isinstance(feature_list, str):
            feature_list = [feature_list]
        for feature in feature_list:
            if feature not in self.__features:
                print("can't find [{}] in features".format(feature))
                return False
        self.x_features = feature_list
        return True

    def set_y_feature(self, feature):
        if feature not in self.__features:
            print("can't find [{}] in features".format(feature))
            return False
        self.y_feature = feature
<<<<<<< HEAD
        self.add_exclusive_filter(self.y_feature, '=', 'FLAG')
        self.overwrite_data_w_filtered_data()
=======
        #BA - figure out if we want to keep this? a special flag to filter on?
        #self.add_exclusive_filter(self.y_feature,'=','FLAG')
        #self.overwrite_data_w_filtered_data()
>>>>>>> df3f4a46
        return True

    # append data within self.data to self.filtered_data satisfying (operator,threshold) for a feature
    def add_inclusive_filter(self, feature, operator, threshold):
        if feature not in self.__features:
            print("can't find [{}] in features".format(feature))
            return False
<<<<<<< HEAD
        index = self.__features.index(feature)
        if self.__filtered_data == self.__data:
            filtered_data = []
        else:
            filtered_data = self.__filtered_data
        for line in self.__data:
            if line in filtered_data: continue
            if line[index] is None:
                continue
            elif type(line[index]) == str:
                if operator == "<>":
                    if not (line[index]) == threshold:
                        filtered_data.append(line)
                elif operator == "=":
                    if (line[index]) == threshold:
                        filtered_data.append(line)
            elif line[index] > threshold and '>' in operator:
                filtered_data.append(line)
            elif line[index] == threshold and '=' in operator:
                filtered_data.append(line)
            elif line[index] < threshold and '<' in operator:
                filtered_data.append(line)
            elif str(threshold) in str(line[index]) and 'contains' in operator:
                filtered_data.append(line)
        self.__filtered_data = filtered_data
=======
        # index = self.__features.index(feature)
        if self.__filtered_data.equals(self.__data):
            filtered_data_old = None
        else:
            filtered_data_old = self.__filtered_data
        if '>' in operator:
            filtered_data = self.__data[self.__data[feature] > threshold]
        elif '<' in operator:
            filtered_data = self.__data[self.__data[feature] < threshold]
        elif '=' in operator:
            filtered_data = self.__data[self.__data[feature] == threshold]
        elif '<>' in operator:
            filtered_data = self.__data[self.__data[feature] != threshold]
        elif 'contains' in operator:
            filtered_data = self.__data[self.__data[feature] == threshold]

        if filtered_data_old is None:
            filtered_data_cat = filtered_data
        else:
            filtered_data_cat = pd.concat([filtered_data,filtered_data_old]).drop_duplicates()
        self.__filtered_data = filtered_data_cat
>>>>>>> df3f4a46
        return True

    # remove data from self.filtered_data not satisfying (operator,threshold) for a feature
    def add_exclusive_filter(self, feature, operator, threshold):
        if feature not in self.__features:
            print("can't find [{}] in features".format(feature))
            return False
<<<<<<< HEAD
        index = self.__features.index(feature)
        filtered_data = list(self.__filtered_data)
        remove_list = []
        for line in filtered_data:
            if line[index] is None:
                continue
            elif type(line[index]) == str:
                if operator == "<>":
                    if not (line[index]) == threshold:
                        remove_list.append(line)
                elif operator == "=":
                    if (line[index]) == threshold:
                        remove_list.append(line)
            elif '>' in operator and line[index] > threshold:
                remove_list.append(line)
                # filtered_data.remove(line)
            elif '=' in operator and line[index] == threshold:
                remove_list.append(line)
                # filtered_data.remove(line)
            elif '<' in operator and line[index] < threshold:
                remove_list.append(line)
                # filtered_data.remove(line)
            elif 'contains' in operator and str(threshold) in str(line[index]):
                remove_list.append(line)
                # filtered_data.remove(line)
        for line in remove_list:
            filtered_data.remove(line)
=======
        if self.__filtered_data.equals(self.__data):
            filtered_data_old = self.__data
        else:
            filtered_data_old = self.__filtered_data

        if '>' in operator:
            filtered_data = filtered_data_old[filtered_data_old[feature] > threshold]
        elif '<' in operator:
            filtered_data = filtered_data_old[filtered_data_old[feature] < threshold]
        elif '=' in operator:
            filtered_data = filtered_data_old[filtered_data_old[feature] == threshold]
        elif '<>' in operator:
            filtered_data = filtered_data_old[filtered_data_old[feature] != threshold]
        elif 'contains' in operator:
            filtered_data = filtered_data_old[filtered_data_old[feature] == threshold]

>>>>>>> df3f4a46
        self.__filtered_data = filtered_data
        return True

    def remove_all_filters(self):
        self.__filtered_data = self.__data
        return True

    # the equivalent of parsing a CSV of filtered data
    def overwrite_data_w_filtered_data(self):
        self.__data = self.__filtered_data

    # todo clarify, different from 's' normalization?
    def std_normalization(self, features=None):
        if features is None:
            features = [self.y_feature]
        elif isinstance(features, str):
            features = [features]
        for feature in features:
            if feature not in self.__features:
                print("can't find [{}] in features".format(feature))
                return False
        for feature in features:
            x = self.get_data(feature)
            x = [i for i in x[feature]]
            result = []
            for i in x:
                if i is not None:
                    result.append(i)
            avg = sum(result) / len(result)
            sqr_err = 0
            for i in result:
                sqr_err += (i - avg) ** 2
            sqr_err /= len(result)
            std_err = sqr_err ** 0.5
            result = []
            for i in x:
                if i is None:
                    result.append(None)
                else:
                    result.append((i - avg) / std_err)
            self.add_feature('std_N_{}'.format(feature), result)

    def normalization(self, features=None, normalization_type='s'):
        if features is None:
            features = self.x_features
        elif isinstance(features, str):
            features = [features]
        for feature in features:
            if feature not in self.__features:
                print("can't find [{}] in features".format(feature))
                return False
            if self.__max[self.__features.index(feature)] is None:
                print("Feature [{}] is not numerical".format(feature))
                return False
        if normalization_type == 's':
            for feature in features:
                result = []
                index = self.__features.index(feature)
                cur_max = self.__max[index]
                cur_min = self.__min[index]
                if cur_max is None:
                    print('feature[{}] max is none'.format(feature))
                elif cur_min is None:
                    print('feature[{}] min is none'.format(feature))
                for line in self.__data:
                    if line[index] is None:
                        result.append(None)
                    else:
                        result.append((line[index] - cur_min) / (cur_max - cur_min))
                self.add_feature('N_{}'.format(feature), result)
<<<<<<< HEAD
                # line[index] = (line[index]-cur_min)/(cur_max-cur_min)
                # for line in self.__filtered_data:
                #    line[index] = (line[index]-cur_min)/(cur_max-cur_min)
=======

>>>>>>> df3f4a46
        elif normalization_type == 't':
            all_max = max([self.__max[x] for x in range(len(self.__features)) if self.__features[x] in features])
            all_min = min([self.__min[x] for x in range(len(self.__features)) if self.__features[x] in features])
            for feature in features:
                result = []
                index = self.__features.index(feature)
                self.__max[index] = all_max
                self.__min[index] = all_min
                for line in self.__data:
                    if line[index] is None:
                        result.append(None)
                    else:
                        result.append((line[index] - all_min) / (all_max - all_min))
                self.add_feature('N_{}'.format(feature), result)
<<<<<<< HEAD
                # line[index] = (line[index]-all_min)/(all_max-all_min)
                # for line in self.__filtered_data:
                #    line[index] = (line[index]-all_min)/(all_max-all_min)
=======

>>>>>>> df3f4a46
        else:
            print("unknown normalization_type '{}'; "
                  "expect 's' for separate or 't' for together".format(normalization_type))
            return False
        return True

    def unnormalization_data_point(self, feature, data):
        if feature not in self.__features:
            print("can't find [{}] in features".format(feature))
            return None
        index = self.__features.index(feature)
<<<<<<< HEAD
        cur_max = self.__max_min[0][index]
        cur_min = self.__max_min[1][index]
        return data * (cur_max - cur_min) + cur_min
=======
        cur_max = self.__max[index]
        cur_min = self.__min[index]
        return data*(cur_max-cur_min)+cur_min
>>>>>>> df3f4a46

    def get_data(self, features=None):
        if isinstance(features, str):
            features = [features]
        for feature in features:
            if feature not in self.__features:
                print("can't find [{}] in features".format(feature))
                return None
        output = self.__filtered_data[features]
        return output

    def get_x_data(self):
        assert (self.y_feature != None), "Must set y feature first before getting x"
        return self.get_data(features=self.x_features)

    def get_y_data(self):
        return self.get_data(features=self.y_feature)

    def __calculate_data_range(self):
        self.__max = self.__data.max
        self.__min = self.__data.min

    def output(self, filename, features=None, datatype='a'):
        if features is None:
            features = self.__features
        else:
            if isinstance(features, str):
                features = [features]
            for feature in features:
                if feature not in self.__features:
                    print("can't find [{}] in features, no file is created".format(feature))
                    return False
        if datatype == 'a':
            data = self.__data
        elif datatype == 'f':
            data = self.__filtered_data
        else:
            print("can't recognize data [{}], please pass in 'a' for all data, or 'f' for filtered data".format(data))
            return False
        f = open(filename, 'w')
        index_list = [self.__features.index(feature) for feature in features]
        for i in range(len(index_list)):
            if i != len(index_list) - 1:
                f.write('{},'.format(features[i]))
            else:
                f.write('{}\n'.format(features[i]))
        for line in data:
            for i in range(len(index_list)):
                if i != len(index_list) - 1:
                    f.write('{},'.format(line[index_list[i]]))
                else:
                    f.write('{}\n'.format(line[index_list[i]]))
        f.close()
        return True

    def add_feature(self, name, values):
        if len(value) != len(self.__data):
            print('unmatch data length')
            return False
        self.__features.append(name)
        self.__Data = pd.Series(values, index=self.__Data.index)
        print('feature [{}] added'.format(name))
        self.__calculate_data_range()
        return True

    def normalize_feature_global_minmax(self, featurename="",
                                        gmin=None, gmax=None, newname=""):
        """Normalize a feature using predetermined minimum and maximum values.
            Use for normalizing across multiple data_parser Data objects.
        """
        if featurename not in self.__features:
            print("can't find [{}] in features".format(featurename))
            return False
        if newname == "":
            newname = "N_{}".format(featurename)
<<<<<<< HEAD
        index = self.__features.index(feature)
        # Consider using numpy, which can handle python None in subtraction
        # and division, as NaN; but may not work with add_feature
        # origarr = np.array(self.__data[:,index],'float')
        # result = (origarr - gmin)/(gmax - gmin)
        result = list()
        for line in self.__data:
            if line[index] is None:
                result.append(None)
            else:
                result.append((line[index] - gmin) / (gmax - gmin))
=======
        result = (self.__data[featurename]-gmin)/(gmax-gmin)
>>>>>>> df3f4a46
        self.add_feature(newname, result)
        return True

    def add_log10_feature(self, featurename="", newname=""):
        if featurename not in self.__features:
            print("can't find [{}] in features".format(featurename))
            return False
        if newname == "":
            newname = "log10_{}".format(featurename)
        result = np.log10(self.__data[featurename])
        self.add_feature(newname, result)
        return True<|MERGE_RESOLUTION|>--- conflicted
+++ resolved
@@ -1,14 +1,10 @@
 __author__ = 'haotian;Tam;Ben'
 import numpy as np
 import traceback
-<<<<<<< HEAD
-def parse(filename, weights=False, separator=','):
-=======
 import pandas as pd
 
 
 def parse(filename, weights = False, separator=','):
->>>>>>> df3f4a46
     """
     parse a file into parse.Data object
     :param filename: name of the file to be parsed
@@ -82,14 +78,9 @@
             print("can't find [{}] in features".format(feature))
             return False
         self.y_feature = feature
-<<<<<<< HEAD
-        self.add_exclusive_filter(self.y_feature, '=', 'FLAG')
-        self.overwrite_data_w_filtered_data()
-=======
         #BA - figure out if we want to keep this? a special flag to filter on?
         #self.add_exclusive_filter(self.y_feature,'=','FLAG')
         #self.overwrite_data_w_filtered_data()
->>>>>>> df3f4a46
         return True
 
     # append data within self.data to self.filtered_data satisfying (operator,threshold) for a feature
@@ -97,33 +88,6 @@
         if feature not in self.__features:
             print("can't find [{}] in features".format(feature))
             return False
-<<<<<<< HEAD
-        index = self.__features.index(feature)
-        if self.__filtered_data == self.__data:
-            filtered_data = []
-        else:
-            filtered_data = self.__filtered_data
-        for line in self.__data:
-            if line in filtered_data: continue
-            if line[index] is None:
-                continue
-            elif type(line[index]) == str:
-                if operator == "<>":
-                    if not (line[index]) == threshold:
-                        filtered_data.append(line)
-                elif operator == "=":
-                    if (line[index]) == threshold:
-                        filtered_data.append(line)
-            elif line[index] > threshold and '>' in operator:
-                filtered_data.append(line)
-            elif line[index] == threshold and '=' in operator:
-                filtered_data.append(line)
-            elif line[index] < threshold and '<' in operator:
-                filtered_data.append(line)
-            elif str(threshold) in str(line[index]) and 'contains' in operator:
-                filtered_data.append(line)
-        self.__filtered_data = filtered_data
-=======
         # index = self.__features.index(feature)
         if self.__filtered_data.equals(self.__data):
             filtered_data_old = None
@@ -145,7 +109,6 @@
         else:
             filtered_data_cat = pd.concat([filtered_data,filtered_data_old]).drop_duplicates()
         self.__filtered_data = filtered_data_cat
->>>>>>> df3f4a46
         return True
 
     # remove data from self.filtered_data not satisfying (operator,threshold) for a feature
@@ -153,35 +116,6 @@
         if feature not in self.__features:
             print("can't find [{}] in features".format(feature))
             return False
-<<<<<<< HEAD
-        index = self.__features.index(feature)
-        filtered_data = list(self.__filtered_data)
-        remove_list = []
-        for line in filtered_data:
-            if line[index] is None:
-                continue
-            elif type(line[index]) == str:
-                if operator == "<>":
-                    if not (line[index]) == threshold:
-                        remove_list.append(line)
-                elif operator == "=":
-                    if (line[index]) == threshold:
-                        remove_list.append(line)
-            elif '>' in operator and line[index] > threshold:
-                remove_list.append(line)
-                # filtered_data.remove(line)
-            elif '=' in operator and line[index] == threshold:
-                remove_list.append(line)
-                # filtered_data.remove(line)
-            elif '<' in operator and line[index] < threshold:
-                remove_list.append(line)
-                # filtered_data.remove(line)
-            elif 'contains' in operator and str(threshold) in str(line[index]):
-                remove_list.append(line)
-                # filtered_data.remove(line)
-        for line in remove_list:
-            filtered_data.remove(line)
-=======
         if self.__filtered_data.equals(self.__data):
             filtered_data_old = self.__data
         else:
@@ -198,7 +132,6 @@
         elif 'contains' in operator:
             filtered_data = filtered_data_old[filtered_data_old[feature] == threshold]
 
->>>>>>> df3f4a46
         self.__filtered_data = filtered_data
         return True
 
@@ -269,13 +202,6 @@
                     else:
                         result.append((line[index] - cur_min) / (cur_max - cur_min))
                 self.add_feature('N_{}'.format(feature), result)
-<<<<<<< HEAD
-                # line[index] = (line[index]-cur_min)/(cur_max-cur_min)
-                # for line in self.__filtered_data:
-                #    line[index] = (line[index]-cur_min)/(cur_max-cur_min)
-=======
-
->>>>>>> df3f4a46
         elif normalization_type == 't':
             all_max = max([self.__max[x] for x in range(len(self.__features)) if self.__features[x] in features])
             all_min = min([self.__min[x] for x in range(len(self.__features)) if self.__features[x] in features])
@@ -290,13 +216,6 @@
                     else:
                         result.append((line[index] - all_min) / (all_max - all_min))
                 self.add_feature('N_{}'.format(feature), result)
-<<<<<<< HEAD
-                # line[index] = (line[index]-all_min)/(all_max-all_min)
-                # for line in self.__filtered_data:
-                #    line[index] = (line[index]-all_min)/(all_max-all_min)
-=======
-
->>>>>>> df3f4a46
         else:
             print("unknown normalization_type '{}'; "
                   "expect 's' for separate or 't' for together".format(normalization_type))
@@ -308,15 +227,9 @@
             print("can't find [{}] in features".format(feature))
             return None
         index = self.__features.index(feature)
-<<<<<<< HEAD
-        cur_max = self.__max_min[0][index]
-        cur_min = self.__max_min[1][index]
-        return data * (cur_max - cur_min) + cur_min
-=======
         cur_max = self.__max[index]
         cur_min = self.__min[index]
         return data*(cur_max-cur_min)+cur_min
->>>>>>> df3f4a46
 
     def get_data(self, features=None):
         if isinstance(features, str):
@@ -392,21 +305,7 @@
             return False
         if newname == "":
             newname = "N_{}".format(featurename)
-<<<<<<< HEAD
-        index = self.__features.index(feature)
-        # Consider using numpy, which can handle python None in subtraction
-        # and division, as NaN; but may not work with add_feature
-        # origarr = np.array(self.__data[:,index],'float')
-        # result = (origarr - gmin)/(gmax - gmin)
-        result = list()
-        for line in self.__data:
-            if line[index] is None:
-                result.append(None)
-            else:
-                result.append((line[index] - gmin) / (gmax - gmin))
-=======
         result = (self.__data[featurename]-gmin)/(gmax-gmin)
->>>>>>> df3f4a46
         self.add_feature(newname, result)
         return True
 

"""
A collection of functions which make plots (png files) using matplotlib.
Most of these plots take in (data, other_data, ..., savepath, stats, title).
Where the data args are numpy arrays, savepath is a string, and stats is an
ordered dictionary which maps names to either values, or mean-stdev pairs.

A plot can also take an "outdir" instead of a savepath. If this is the case,
it must return a list of filenames where it saved the figures.
"""
import math
import pandas as pd
import itertools
import warnings
from collections import Iterable
from os.path import join
from collections import OrderedDict
from sklearn.model_selection import RepeatedKFold
from sklearn.feature_selection import RFECV, RFE

# Ignore the harmless warning about the gelsd driver on mac.
warnings.filterwarnings(action="ignore", module="scipy",
                        message="^internal gelsd")

import numpy as np
from sklearn.metrics import confusion_matrix
from sklearn.model_selection import learning_curve
from sklearn.feature_selection import RFECV # for feature learning curve

import matplotlib
from matplotlib import pyplot as plt
from matplotlib.backends.backend_agg import FigureCanvasAgg as FigureCanvas
from matplotlib.figure import Figure, figaspect
from matplotlib.ticker import MaxNLocator # TODO: used?
from matplotlib.animation import FuncAnimation
from matplotlib.font_manager import FontProperties

from .utils import RFECV_train_test

matplotlib.rc('font', size=18, family='sans-serif') # set all font to bigger
matplotlib.rc('figure', autolayout=True) # turn on autolayout

# HEADERENDER don't delete this line, it's used by ipynb maker

from .ipynb_maker import ipynb_maker # TODO: fix cyclic import
from .metrics import nice_names

def make_train_test_plots(run, path, is_classification, label):
    y_train_true, y_train_pred, y_test_true = \
        run['y_train_true'], run['y_train_pred'], run['y_test_true']
    y_test_pred, train_metrics, test_metrics = \
        run['y_test_pred'], run['train_metrics'], run['test_metrics']

    if is_classification:
        title = 'train_confusion_matrix'
        plot_confusion_matrix(y_train_true, y_train_pred,
                              join(path, title+'.png'), train_metrics,
                              title=title)
        title = 'test_confusion_matrix'
        plot_confusion_matrix(y_test_true, y_test_pred,
                              join(path, title+'.png'), test_metrics,
                              title=title)

    else: # is_regression
        plot_predicted_vs_true((y_train_true, y_train_pred, train_metrics),
                          (y_test_true,  y_test_pred,  test_metrics), path, label=label)

        title = 'train_residuals_histogram'
        plot_residuals_histogram(y_train_true, y_train_pred,
                                 join(path, title+'.png'), train_metrics,
                                 title=title, label=label)
        title = 'test_residuals_histogram'
        plot_residuals_histogram(y_test_true,  y_test_pred,
                                 join(path, title+'.png'), test_metrics,
                                 title=title, label=label)

### Core plotting utilities:

@ipynb_maker
def plot_confusion_matrix(y_true, y_pred, savepath, stats, normalize=False,
                          title='Confusion matrix', cmap=plt.cm.Blues):
    """
    This function prints and plots the confusion matrix.
    Normalization can be applied by setting `normalize=True`.
    http://scikit-learn.org/stable/auto_examples/model_selection/plot_confusion_matrix.html
    """
    # calculate confusion matrix and lables in correct order
    cm = confusion_matrix(y_true, y_pred)
    #classes = sorted(list(set(y_true).intersection(set(y_pred))))
    classes = sorted(list(set(y_true).union(set(y_pred))))

    fig, ax = make_fig_ax()

    ax.set_title(title)

    # create the colorbar, not really needed but everyones got 'em
    mappable = ax.imshow(cm, interpolation='nearest', cmap=cmap)
    #fig.colorbar(mappable)

    # set x and y ticks to labels
    tick_marks = range(len(classes))
    ax.set_xticks(tick_marks)
    ax.set_xticklabels(classes, rotation='vertical', fontsize=18)

    ax.set_yticks(tick_marks)
    ax.set_yticklabels(classes, rotation='vertical', fontsize=18)

    # draw number in the boxes
    fmt = '.2f' if normalize else 'd'
    thresh = cm.max() / 2.
    for i, j in itertools.product(range(cm.shape[0]), range(cm.shape[1])):
        ax.text(j, i, format(cm[i, j], fmt),
                horizontalalignment="center",
                color="white" if cm[i, j] > thresh else "black")

    # plots the stats
    plot_stats(fig, stats)

    ax.set_ylabel('True label')
    ax.set_xlabel('Predicted label')
    fig.savefig(savepath, dpi=250)

@ipynb_maker
def plot_residuals_histogram(y_true, y_pred, savepath,
                             stats, title='residuals histogram', label='residuals'):

    # make fig and ax, use x_align when placing text so things don't overlap
    x_align = 0.64
    fig, ax = make_fig_ax(x_align=x_align)

    #ax.set_title(title)
    # do the actual plotting
    residuals = y_true - y_pred

    #Output residuals data and stats to spreadsheet
    split = savepath.split('/')
    pathlist = split[0:len(split)-1]
    path = ''
    for p in pathlist:
        if p != '':
            path += '/'+str(p)
    savepath_parse = savepath.split('/')[-1].split('.png')[0]
    pd.DataFrame(residuals).describe().to_csv(path+'/'+savepath_parse+'_'+'residual_statistics.csv')
    pd.DataFrame(residuals).to_csv(path+'/'+savepath_parse+'_'+'residuals.csv')

    #Get num_bins using smarter method
    num_bins = get_histogram_bins(y_df=residuals)
    ax.hist(residuals, bins=num_bins, color='b', edgecolor='k')

    # normal text stuff
    ax.set_xlabel('Value of '+label, fontsize=16)
    ax.set_ylabel('Number of occurences', fontsize=16)

    # make y axis ints, because it is discrete
    #ax.yaxis.set_major_locator(MaxNLocator(integer=True))

    plot_stats(fig, stats, x_align=x_align, y_align=0.90)
    plot_stats(fig, pd.DataFrame(residuals).describe().to_dict()[0], x_align=x_align, y_align=0.60)

    fig.savefig(savepath, dpi=250)

@ipynb_maker
def plot_target_histogram(y_df, savepath, title='target histogram', label='target values'):

    # make fig and ax, use x_align when placing text so things don't overlap
    x_align = 0.70
    fig, ax = make_fig_ax(aspect_ratio=0.5, x_align=x_align)

    #ax.set_title(title)

    #Get num_bins using smarter method
    num_bins = get_histogram_bins(y_df=y_df)

    # do the actual plotting
    ax.hist(y_df, bins=num_bins, color='b', edgecolor='k')#, histtype='stepfilled')

    # normal text stuff
    ax.set_xlabel('Value of '+label, fontsize=16)
    ax.set_ylabel('Number of occurences', fontsize=16)

    # make y axis ints, because it is discrete
    #ax.yaxis.set_major_locator(MaxNLocator(integer=True))


    plot_stats(fig, dict(y_df.describe()), x_align=x_align, y_align=0.90, fontsize=14)
    # Save input data stats to csv
    savepath_parse = savepath.split('target_histogram.png')[0]
    y_df.describe().to_csv(savepath_parse+'/''input_data_statistics.csv')

    fig.savefig(savepath, dpi=250)

@ipynb_maker
def plot_predicted_vs_true(train_triple, test_triple, outdir, label):
    filenames = list()
    y_train_true, y_train_pred, train_metrics = train_triple
    y_test_true, y_test_pred, test_metrics = test_triple

    # make diagonal line from absolute min to absolute max of any data point
    # using round because Ryan did - but won't that ruin small numbers??? TODO this
    max1 = round(max(y_train_true.max(), y_train_pred.max(),
               y_test_true.max(), y_test_pred.max()))
    min1 = round(min(y_train_true.min(), y_train_pred.min(),
               y_test_true.min(), y_test_pred.min()))

    for y_true, y_pred, stats, title_addon in \
            (train_triple+('train',), test_triple+('test',)):

        # make fig and ax, use x_align when placing text so things don't overlap
        x_align=0.64
        fig, ax = make_fig_ax(x_align=x_align)


        # set tick labels
        # notice that we use the same max and min for all three. Don't 
        # calculate those inside the loop, because all the should be on the same scale and axis
        _set_tick_labels(ax, max1, min1)

        # plot diagonal line
        ax.plot([min1, max1], [min1, max1], 'k--', lw=2, zorder=1)

        # do the actual plotting
        ax.scatter(y_true, y_pred, color='blue', edgecolors='black', s=100, zorder=2, alpha=0.7)

        # set axis labels
        ax.set_xlabel('True '+label, fontsize=16)
        ax.set_ylabel('Predicted '+label, fontsize=16)

        plot_stats(fig, stats, x_align=x_align, y_align=0.90)

        filename = 'predicted_vs_true_'+ title_addon + '.png'
        filenames.append(filename)
        fig.savefig(join(outdir, filename), dpi=250)

    return filenames

def plot_scatter(x, y, savepath, groups=None, xlabel='x', ylabel='y', label='target data'):
    # Set image aspect ratio:
    fig, ax = make_fig_ax()

    # set tick labels
    max_tick_x = max(x)
    max_tick_y = min(x)

    divisor_y = get_divisor(max(y), min(y))
    max_tick_y = round_up(max(y), divisor_y)
    min_tick_y = round_down(min(y), divisor_y)
    _set_tick_labels_different(ax, max_tick_x, min_tick_x, max_tick_y, min_tick_y)

    if groups is None:
        ax.scatter(x, y, c='b', edgecolor='darkblue', zorder=2, s=100, alpha=0.7)
    else:
        for groupcount, group in enumerate(np.unique(groups)):
            colors = ['blue', 'red', 'green', 'purple', 'orange', 'black', 'yellow']
            shapes = []
            mask = groups == group
            ax.scatter(x[mask], y[mask], label=group, color=colors[groupcount], s=100, alpha=0.7)

    ax.set_xlabel(xlabel, fontsize=16)
    ax.set_ylabel('Value of '+label, fontsize=16)
    fig.savefig(savepath, dpi=250)

@ipynb_maker
def plot_best_worst_split(y_true, best_run, worst_run, savepath,
                          title='Best Worst Overlay', label='target_value'):

    # make fig and ax, use x_align when placing text so things don't overlap
    x_align = 0.64
    fig, ax = make_fig_ax(x_align=x_align)

    maxx = round(max(y_true)) # TODO is round the right thing here?
    minn = round(min(y_true))
    ax.plot([minn, maxx], [minn, maxx], 'k--', lw=2, zorder=1)

    # set tick labels
    _set_tick_labels(ax, maxx, minn)

    # do the actual plotting
    ax.scatter(best_run['y_test_true'],  best_run['y_test_pred'],  c='red',
               alpha=0.7, label='best',  edgecolor='darkred',  zorder=2, s=100)
    ax.scatter(worst_run['y_test_true'], worst_run['y_test_pred'], c='blue',
               alpha=0.7, label='worst', edgecolor='darkblue', zorder=3, s=80)

    # set axis labels
    ax.set_xlabel('True '+label, fontsize=16)
    ax.set_ylabel('Predicted '+label, fontsize=16)

    #font_dict = {'size'   : 10, 'family' : 'sans-serif'}

    # Duplicate the stats dicts with an additional label
    best_stats = OrderedDict([('Best Run', None)])
    best_stats.update(best_run['test_metrics'])
    worst_stats = OrderedDict([('worst Run', None)])
    worst_stats.update(worst_run['test_metrics'])

    plot_stats(fig, best_stats, x_align=x_align, y_align=0.90)
    plot_stats(fig, worst_stats, x_align=x_align, y_align=0.60)

    fig.savefig(savepath, dpi=250)

@ipynb_maker
def plot_best_worst_per_point(y_true, y_pred_list, savepath, metrics_dict,
                              avg_stats, title='best worst per point', label='target_value'):
    worsts = []
    bests = []
    new_y_true = []
    for yt, y_pred in zip(y_true, y_pred_list):
        if len(y_pred) == 0 or np.nan in y_pred_list or yt == np.nan:
            continue
        worsts.append(max(y_pred, key=lambda yp: abs(yp-yt)))
        bests.append( min(y_pred, key=lambda yp: abs(yp-yt)))
        new_y_true.append(yt)

    worst_stats = OrderedDict([('Worst combined:', None)])
    best_stats = OrderedDict([('Best combined:', None)])
    for name, (_, func) in metrics_dict.items():
        worst_stats[name] = func(new_y_true, worsts)
        best_stats[name] = func(new_y_true, bests)

    # make fig and ax, use x_align when placing text so things don't overlap
    x_align = 15.5/24 #mmm yum
    fig, ax = make_fig_ax(x_align=x_align)

    # gather max and min
    all_vals = [val for val in worsts+bests if val is not None]
    max1 = max(all_vals)
    min1 = min(all_vals)

    # draw dashed horizontal line
    ax.plot([min1, max1], [min1, max1], 'k--', lw=2, zorder=1)

    # set axis labels
    ax.set_xlabel('True '+label, fontsize=16)
    ax.set_ylabel('Predicted '+label, fontsize=16)

    # set tick labels
    maxx = round(max((max(bests), max(worsts), max(new_y_true))))
    minn = round(min((min(bests), min(worsts), min(new_y_true))))
    _set_tick_labels(ax, maxx, minn)

    make_axis_same(ax, max1, min1)

    ax.scatter(new_y_true, bests,  c='red',  alpha=0.7, label='best',
               edgecolor='darkred',  zorder=2, s=100)
    ax.scatter(new_y_true, worsts, c='blue', alpha=0.7, label='worst',
               edgecolor='darkblue', zorder=3, s=80)

    plot_stats(fig, avg_stats, x_align=x_align, y_align=0.51, fontsize=10)
    plot_stats(fig, worst_stats, x_align=x_align, y_align=0.73, fontsize=10)
    plot_stats(fig, best_stats, x_align=x_align, y_align=0.95, fontsize=10)
    fig.savefig(savepath, dpi=250)

@ipynb_maker
def plot_predicted_vs_true_bars(y_true, y_pred_list, avg_stats,
                                savepath, title='best worst with bars', label='target_value'):
    " EVERYTHING MUST BE ARRAYS DONT GIVE ME DEM DF "
    means = [nice_mean(y_pred) for y_pred in y_pred_list]
    standard_error_means = [nice_std(y_pred)/np.sqrt(len(y_pred))
                            for y_pred in y_pred_list]
    standard_errors = [nice_std(y_pred) for y_pred in y_pred_list]
    
    # make fig and ax, use x_align when placing text so things don't overlap
    x_align = 0.64
    fig, ax = make_fig_ax(x_align=x_align)

    # gather max and min
    max1 = max(np.nanmax(y_true), np.nanmax(means))
    min1 = min(np.nanmin(y_true), np.nanmin(means))

    # draw dashed horizontal line
    ax.plot([min1, max1], [min1, max1], 'k--', lw=2, zorder=1)

    # set axis labels
    ax.set_xlabel('True '+label, fontsize=16)
    ax.set_ylabel('Predicted '+label, fontsize=16)

    # set tick labels
    maxx = round(max((max(means), max(y_true))))
    minn = round(min((min(means), min(y_true))))
    _set_tick_labels(ax, maxx, minn)

    ax.errorbar(y_true, means, yerr=standard_errors, fmt='o', markerfacecolor='blue', markeredgecolor='black', markersize=10,
                alpha=0.7, capsize=3)

    plot_stats(fig, avg_stats, x_align=x_align, y_align=0.90)
    fig.savefig(savepath, dpi=250)

def plot_1d_heatmap(xs, heats, savepath, xlabel='x', heatlabel='heats'):
    fig, ax = make_fig_ax(aspect='auto')
    ax.bar(xs, heats)
    ax.set_xlabel(xlabel)
    ax.set_ylabel(heatlabel)
    fig.savefig(savepath, dpi=250)


def plot_2d_heatmap(xs, ys, heats, savepath,
                    xlabel='x', ylabel='y', heatlabel='heat'):
    fig, ax = make_fig_ax(aspect='auto')
    scat = ax.scatter(xs, ys, c=heats) # marker='o', lw=0, s=20, cmap=cm.plasma
    ax.set_xlabel(xlabel)
    ax.set_ylabel(ylabel)
    cb = fig.colorbar(scat)
    cb.set_label(heatlabel)
    fig.savefig(savepath, dpi=250)

def plot_3d_heatmap(xs, ys, zs, heats, savepath,
                    xlabel='x', ylabel='y', zlabel='z', heatlabel='heat'):
    # this import has side effects, needed for 3d plots:
    from mpl_toolkits.mplot3d import Axes3D
    # Set image aspect ratio:
    # (eeds to be wide enough or plot will shrink really skinny)
    w, h = figaspect(0.6)
    fig = Figure(figsize=(w,h))
    FigureCanvas(fig) # modifies fig in place
    ax = fig.add_subplot(111, projection='3d')

    scat = ax.scatter(xs, ys, zs, c=heats)
    ax.set_xlabel(xlabel)
    ax.set_ylabel(ylabel)
    ax.set_zlabel(zlabel)
    cb = fig.colorbar(scat)
    cb.set_label(heatlabel)

    fig.savefig(savepath, dpi=250)

    def animate(i):
        ax.view_init(elev=10., azim=i)
        return [fig]
    anim = FuncAnimation(fig, animate, frames=range(0,90,5), blit=True)
    #anim.save(savepath+'.mp4', fps=5, extra_args=['-vcodec', 'libx264'])
    anim.save(savepath+'.gif', fps=5, dpi=80, writer='imagemagick')

def plot_sample_learning_curve(model, X, y, scoring, savepath='data_learning_curve.png'):

    train_sizes = np.linspace(0.1, 1.0, 20)
    train_sizes, train_scores, valid_scores = learning_curve(model, X, y, train_sizes=train_sizes, scoring=scoring,
                                                             cv=RepeatedKFold(n_splits=5, n_repeats=5))
    mean_train_scores = np.mean(train_scores, axis=1)
    mean_test_scores = np.mean(valid_scores, axis=1)
    train_scores_stdev = np.std(train_scores, axis=1)
    test_scores_stdev = np.std(valid_scores, axis=1)

    # Set image aspect ratio (do custom for learning curve):
    w, h = figaspect(0.75)
    fig = Figure(figsize=(w,h))
    FigureCanvas(fig)
    gs = plt.GridSpec(1, 1)
    ax = fig.add_subplot(gs[0:, 0:])

    # set tick labels
    max_x = max(train_sizes)
    min_x = min(train_sizes)
    # TODO there's a better way
    max_y = round(max(max(mean_train_scores),max(mean_train_scores+train_scores_stdev),max(mean_train_scores-train_scores_stdev),
                     max(mean_test_scores),max(mean_test_scores+test_scores_stdev),max(mean_test_scores-test_scores_stdev)))
    min_y = round(min(min(mean_train_scores),min(mean_train_scores+train_scores_stdev),min(mean_train_scores-train_scores_stdev),
                     min(mean_test_scores),min(mean_test_scores+test_scores_stdev),min(mean_test_scores-test_scores_stdev)))
    _set_tick_labels_different_2(ax, max_x, min_x, max_y, min_y)


    # plot and collect handles h1 and h2 for making legend
    h1 = ax.plot(train_sizes, mean_train_scores, '-o', color='blue', markersize=10, alpha=0.7)[0]
    ax.fill_between(train_sizes, mean_train_scores-train_scores_stdev, mean_train_scores+train_scores_stdev,
                     alpha=0.1, color='blue')
    h2 = ax.plot(train_sizes, mean_test_scores, '-o', color='red', markersize=10, alpha=0.7)[0]
    ax.fill_between(train_sizes, mean_test_scores-test_scores_stdev, mean_test_scores+test_scores_stdev,
                     alpha=0.1, color='red')
    ax.legend([h1, h2], ['train score', 'test score'], loc='lower right', fontsize=12)
    ax.set_xlabel('Number of data points', fontsize=16)
    scoring_name = scoring._score_func.__name__
    scoring_name_nice = ''
    for s in scoring_name.split('_'):
        scoring_name_nice += s + ' '
    ax.set_ylabel(scoring_name_nice, fontsize=16)
    fig.savefig(savepath, dpi=250)

def plot_feature_learning_curve(model, X, y, scoring=None, savepath='feature_learning_curve.png'):
    X = np.array(X)
    y = np.array(y).reshape(-1, 1)

    # Need to revisit how the averaging stats are done over CV steps
    train_means = list()
    train_stds = list()
    test_means = list()
    test_stds = list()
    num_features = X.shape[1]
    feature_list = [f+1 for f in range(num_features)]
    for feature in range(num_features):
        rfe = RFE(estimator=model, n_features_to_select=feature+1, step=1)
        Xnew = rfe.fit_transform(X,y)
        Xnew = pd.DataFrame(Xnew)
        ranking_list = list(rfe.ranking_)
        top_features = list()
        for i, ranking in enumerate(ranking_list):
            if ranking == 1:
                top_features.append(i)
        # Lame transform here but it works
        df_dict = dict()
        for feature in top_features:
            df_dict[feature] = Xnew[feature]
        Xnew = pd.DataFrame(df_dict)
        Xnew = np.array(Xnew)
        # Now do KFoldCV on model containing feature number of features
        rkf = RepeatedKFold(n_splits=5, n_repeats=5)
        cv_number=1
        train_scores = dict()
        test_scores = dict()
        for trains, tests in rkf.split(Xnew, y):
            model = model.fit(Xnew[trains], y[trains])
            train_vals = model.predict(Xnew[trains])
            test_vals = model.predict(Xnew[tests])
            train_scores[cv_number] = scoring._score_func(train_vals, y[trains])
            test_scores[cv_number] = scoring._score_func(test_vals, y[tests])
            cv_number += 1
        train_means.append(np.mean(list(train_scores.values())))
        train_stds.append(np.std(list(train_scores.values())))
        test_means.append(np.mean(list(test_scores.values())))
        test_stds.append(np.std(list(test_scores.values())))    

    #try:
    #    rfe = RFECV(estimator=model, step=1, cv=RepeatedKFold(n_splits=5, n_repeats=5), scoring=scoring)
    #    rfe = rfe.fit(X, y)
    #except AttributeError:
    #    print('Feature learning curve is made using recursive feature elimination, which requires a sklearn model with'
    #          'either a coef_ or feature_importances_ attribute. For regression tasks, use one of: LinearRegression, SVR,'
    #          'Lasso, or RandomForestRegressor')

    # Set image aspect ratio (do custom for learning curve):
    w, h = figaspect(0.75)
    fig = Figure(figsize=(w,h))
    FigureCanvas(fig)
    gs = plt.GridSpec(1, 1)
    ax = fig.add_subplot(gs[0:, 0:])

    ax.set_xlabel('Number of features selected', fontsize=16)
    scoring_name = scoring._score_func.__name__
    scoring_name_nice = ''
    for s in scoring_name.split('_'):
        scoring_name_nice += s + ' '
    ax.set_ylabel(scoring_name_nice, fontsize=16)

    """
    features = range(len(rfe.grid_scores_))
<<<<<<< HEAD
    scores = rfe.grid_scores_    
    """

    #h1 = ax.plot(features, scores, '-o', color='blue', markersize=10, alpha=0.7)[0]

    h1 = ax.plot(feature_list, train_means, '-o', color='blue', markersize=10, alpha=0.7)[0]
    ax.fill_between(feature_list, np.array(train_means)-np.array(train_stds), np.array(train_means)+np.array(train_stds),
                    alpha=0.1, color='blue')
    h2 = ax.plot(feature_list, test_means, '-o', color='red', markersize=10, alpha=0.7)[0]
    ax.fill_between(feature_list, np.array(test_means)-np.array(test_stds), np.array(test_means)+np.array(test_stds),
                    alpha=0.1, color='red')
    ax.legend([h1, h2], ['train score', 'test score'], loc='lower right', fontsize=12)

    #ax.legend([h1], ['test score'], loc='upper right', fontsize=12)
    fig.savefig(savepath, dpi=250, bbox_to_inches='tight')
=======
    scores = rfe.grid_scores_

    h1 = ax.plot(features, scores, '-o', color='blue', markersize=10, alpha=0.7)[0]

    ax.legend([h1], ['test score'], loc='upper right', fontsize=12)
    fig.savefig(savepath, dpi=250)
>>>>>>> 844629a8

### Helpers:

def get_histogram_bins(y_df):
    bin_dividers = np.linspace(y_df.shape[0], round(0.05*y_df.shape[0]), y_df.shape[0])
    bin_list = list()
    try:
        for divider in bin_dividers:
            if divider == 0:
                continue
            bins = int((y_df.shape[0])/divider)
            if bins < y_df.shape[0]/2:
                bin_list.append(bins)
    except:
        num_bins = 10
    if len(bin_list) > 0:
        num_bins = max(bin_list)
    else:
        num_bins = 10
    return num_bins

def stat_to_string(name, value):
    " Stringifies the name value pair for display within a plot "
    if name in nice_names:
        name = nice_names[name]
    else:
        name = name.replace('_', ' ')

    # has a name only
    if not value:
        return name
    # has a mean and std
    if isinstance(value, tuple):
        mean, std = value
        return f'{name}:' + '\n\t' + f'{mean:.3f}' + r'$\pm$' + f'{std:.3f}'
    # has a name and value only
    if isinstance(value, int) or (isinstance(value, float) and value%1 == 0):
        return f'{name}: {int(value)}'
    if isinstance(value, float):
        return f'{name}: {value:.3f}'
    return f'{name}: {value}' # probably a string

def plot_stats(fig, stats, x_align=0.65, y_align=0.90, font_dict=dict(), fontsize=14):
    """
    Print stats onto the image
    Goes off screen if they are too long or too many in number
    """

    stat_str = '\n'.join(stat_to_string(name, value)
                           for name,value in stats.items())

    fig.text(x_align, y_align, stat_str,
             verticalalignment='top', wrap=True, fontdict=font_dict, fontproperties=FontProperties(size=fontsize))

def make_fig_ax(aspect_ratio=0.5, x_align=0.65):
    """
    Using Object Oriented interface from
    https://matplotlib.org/gallery/api/agg_oo_sgskip.html
    """
    # Set image aspect ratio:
    w, h = figaspect(aspect_ratio)
    fig = Figure(figsize=(w,h))
    FigureCanvas(fig)

    # Set custom positioning, see this guide for more details:
    # https://python4astronomers.github.io/plotting/advanced.html
    left   = 0.10
    bottom = 0.15
    right  = 0.01
    top    = 0.05
    width = x_align - left - right
    height = 1 - bottom - top
    ax = fig.add_axes((left, bottom, width, height), frameon=True)
    fig.set_tight_layout(False)
    
    return fig, ax

def make_fig_ax_square(aspect='equal', aspect_ratio=1):
    """
    Using Object Oriented interface from
    https://matplotlib.org/gallery/api/agg_oo_sgskip.html
    """
    # Set image aspect ratio:
    w, h = figaspect(aspect_ratio)
    fig = Figure(figsize=(w,h))
    FigureCanvas(fig)
    ax = fig.add_subplot(111, aspect=aspect)

    return fig, ax

def make_axis_same(ax, max1, min1):
    # fix up dem axis
    if max1 - min1 > 5:
        step = (int(max1) - int(min1)) // 3
        ticks = range(int(min1), int(max1)+step, step)
    else:
        ticks = np.linspace(min1, max1, 5)
    ax.set_xticks(ticks)
    ax.set_yticks(ticks)

def nice_mean(ls):
    " Returns NaN for empty list "
    if len(ls) > 0:
        return np.mean(ls)
    return np.nan

def nice_std(ls):
    " Returns NaN for empty list "
    if len(ls) > 0:
        return np.std(ls)
    return np.nan

def round_down(num, divisor):
    return num - (num%divisor)

def round_up(num, divisor):
    return float(math.ceil(num / divisor)) * divisor

def get_divisor(high, low):
    delta = high-low
    divisor = 10
    if delta > 1000:
        divisor = 100
    if delta < 1000:
        if delta > 100:
            divisor = 10
        if delta < 100:
            if delta > 10:
                divisor = 1
            if delta < 10:
                if delta > 1:
                    divisor = 0.1
                if delta < 1:
                    if delta > 0.01:
                        divisor = 0.001
                else:
                    divisor = 0.001
    return divisor


# Credit: https://www.linkedin.com/pulse/ask-recursion-during-coding-interviews-identify-good-talent-veteanu/
# not used yet, should be used to refactor some of the min and max bits
def recursive_max(array):
    return max(
        max_number(e) if isinstance(e, Iterable) else e
        for e in array
    )

def recursive_min(array):
    return min(
        max_number(e) if isinstance(e, Iterable) else e
        for e in array
    )

def _set_tick_labels(ax, maxx, minn):
    divisor = get_divisor(maxx, minn)
    max_tick = round_up(maxx, divisor)
    min_tick = round_down(minn, divisor)
    tickvals = np.linspace(min_tick, max_tick, num=5)
    tickvals = [int(val) for val in tickvals]
    ax.set_xticks(ticks=tickvals)
    ax.set_yticks(ticks=tickvals)
    ticklabels = [str(tick) for tick in tickvals]
    ax.set_xticklabels(labels=ticklabels, fontsize=14)
    ax.set_yticklabels(labels=ticklabels, fontsize=14)


def _set_tick_labels_different(ax, max_tick_x, min_tick_x, max_tick_y, min_tick_y):
    " Use this when X and y are over completely diffent ranges. "
    tickvals_x = np.linspace(min_tick_x, max_tick_x, num=5)
    tickvals_x = [round(float(val),1) for val in tickvals_x]

    tickvals_y = np.linspace(min_tick_y, max_tick_y, num=5)
    tickvals_y = [round(float(val),1) for val in tickvals_y]

    ax.set_xticks(ticks=tickvals_x)
    ax.set_yticks(ticks=tickvals_y)

    ticklabels_x = [str(tick) for tick in tickvals_x]
    ticklabels_y = [str(tick) for tick in tickvals_y]

    ax.set_xticklabels(labels=ticklabels_x, fontsize=14)
    ax.set_yticklabels(labels=ticklabels_y, fontsize=14)

# TODO combine with the above. They should be the same thing
# but someone let them diverge because they didn't want to refactor
def _set_tick_labels_different_2(ax, max_x, min_x, max_y, min_y):
    " not suyre how this is different from the above"
    divisor_y = get_divisor(max_y, min_y)
    divisor_x = get_divisor(max_x, min_x)
    max_tick_y = round_up(max_y, divisor_y)
    min_tick_y = round_down(min_y, divisor_y)
    max_tick_x = round_up(max_x, divisor_x)
    min_tick_x = round_down(min_x, divisor_x)
    tickvals_y = np.linspace(min_tick_y, max_tick_y, num=5)
    tickvals_y = [float(val) for val in tickvals_y]
    tickvals_x = np.linspace(min_tick_x, max_tick_x, num=5)
    tickvals_x = [int(val) for val in tickvals_x]
    ax.set_xticks(ticks=tickvals_x)
    ax.set_yticks(ticks=tickvals_y)
    ticklabels_y = [str(tick) for tick in tickvals_y]
    ticklabels_x = [str(tick) for tick in tickvals_x]
    ax.set_xticklabels(labels=ticklabels_x, fontsize=14)
    ax.set_yticklabels(labels=ticklabels_y, fontsize=14)<|MERGE_RESOLUTION|>--- conflicted
+++ resolved
@@ -539,7 +539,6 @@
 
     """
     features = range(len(rfe.grid_scores_))
-<<<<<<< HEAD
     scores = rfe.grid_scores_    
     """
 
@@ -555,14 +554,6 @@
 
     #ax.legend([h1], ['test score'], loc='upper right', fontsize=12)
     fig.savefig(savepath, dpi=250, bbox_to_inches='tight')
-=======
-    scores = rfe.grid_scores_
-
-    h1 = ax.plot(features, scores, '-o', color='blue', markersize=10, alpha=0.7)[0]
-
-    ax.legend([h1], ['test score'], loc='upper right', fontsize=12)
-    fig.savefig(savepath, dpi=250)
->>>>>>> 844629a8
 
 ### Helpers:
 

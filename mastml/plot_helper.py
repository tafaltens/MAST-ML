--- conflicted
+++ resolved
@@ -41,11 +41,7 @@
 from .ipynb_maker import ipynb_maker # TODO: fix cyclic import
 from .metrics import nice_names
 
-<<<<<<< HEAD
-def make_main_plots(run, path, is_classification, label):
-=======
-def make_train_test_plots(run, path, is_classification):
->>>>>>> 21275637
+def make_train_test_plots(run, path, is_classification, label):
     y_train_true, y_train_pred, y_test_true = \
         run['y_train_true'], run['y_train_pred'], run['y_test_true']
     y_test_pred, train_metrics, test_metrics = \
@@ -122,11 +118,7 @@
 
 @ipynb_maker
 def plot_residuals_histogram(y_true, y_pred, savepath,
-<<<<<<< HEAD
                              stats, title='residuals histogram', label='residuals'):
-=======
-                             stats, title='residuals histogram', xlabel='residuals'):
->>>>>>> 21275637
 
     # Set image aspect ratio:
     fig, ax = make_fig_ax()
@@ -152,13 +144,8 @@
     ax.legend(loc='lower right', bbox_to_anchor=(1.25, 0), fontsize=12, frameon=False)
 
     # normal text stuff
-<<<<<<< HEAD
     ax.set_xlabel('Value of '+label, fontsize=16)
     ax.set_ylabel('Number of occurences', fontsize=16)
-=======
-    ax.set_xlabel(xlabel)
-    ax.set_ylabel('frequency')
->>>>>>> 21275637
 
     # make y axis ints, because it is discrete
     #ax.yaxis.set_major_locator(MaxNLocator(integer=True))
@@ -172,11 +159,7 @@
     fig.savefig(savepath, dpi=250, bbox_inches='tight')
 
 @ipynb_maker
-<<<<<<< HEAD
 def plot_target_histogram(y_df, savepath, title='target histogram', label='target values'):
-=======
-def plot_target_histogram(y_df, savepath, title='target histogram', xlabel='y values'):
->>>>>>> 21275637
 
     # Set image aspect ratio:
     fig, ax = make_fig_ax(aspect_ratio=0.5)
@@ -191,13 +174,8 @@
     #ax.legend(loc='lower right', bbox_to_anchor=(1.25, 0), fontsize=12, frameon=False)
 
     # normal text stuff
-<<<<<<< HEAD
     ax.set_xlabel('Value of '+label, fontsize=16)
     ax.set_ylabel('Number of occurences', fontsize=16)
-=======
-    ax.set_xlabel(xlabel)
-    ax.set_ylabel('frequency')
->>>>>>> 21275637
 
     # make y axis ints, because it is discrete
     #ax.yaxis.set_major_locator(MaxNLocator(integer=True))
@@ -312,7 +290,6 @@
     fig, ax = make_fig_ax()
 
     # make diagonal line from absolute min to absolute max of any data point
-<<<<<<< HEAD
     #all_y = [best_run['y_test_true'], best_run['y_test_pred'],
     #         worst_run['y_test_true'], worst_run['y_test_pred']]
     #maxx = max(y.max() for y in all_y)
@@ -320,13 +297,6 @@
     maxx = max(y_true)
     minn = min(y_true)
     ax.plot([minn, maxx], [minn, maxx], 'k--', lw=2, zorder=1)
-=======
-    all_y = [best_run['y_test_true'], best_run['y_test_pred'],
-             worst_run['y_test_true'], worst_run['y_test_pred']]
-    maxx = max(y.max() for y in all_y)
-    minn = min(y.min() for y in all_y)
-    ax.plot([minn, maxx], [minn, maxx], 'k--', lw=4, zorder=1)
->>>>>>> 21275637
 
     # set tick labels
     maxx = round(maxx)
@@ -396,7 +366,7 @@
     min1 = min(all_vals)
 
     # draw dashed horizontal line
-    ax.plot([min1, max1], [min1, max1], 'k--', lw=4, zorder=1)
+    ax.plot([min1, max1], [min1, max1], 'k--', lw=2, zorder=1)
 
     # set axis labels
     ax.set_xlabel('True '+label, fontsize=16)
@@ -583,7 +553,6 @@
 
 ### Helpers:
 
-<<<<<<< HEAD
 def get_histogram_bins(y_df):
     bin_dividers = np.linspace(y_df.shape[0], round(0.05*y_df.shape[0]), y_df.shape[0])
     bin_list = list()
@@ -600,10 +569,7 @@
         num_bins = 10
     return num_bins
 
-def parse_stat(name,value):
-=======
 def stat_to_string(name, value):
->>>>>>> 21275637
     " Stringifies the name value pair for display within a plot "
     if name in nice_names:
         name = nice_names[name]

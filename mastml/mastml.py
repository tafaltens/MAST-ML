--- conflicted
+++ resolved
@@ -60,7 +60,6 @@
             train_X, train_y = df.loc[train_indices, input_features], df.loc[train_indices, target_feature]
             test_X,  test_y  = df.loc[test_indices,  input_features], df.loc[test_indices,  target_feature]
             pipe.fit(train_X, train_y)
-<<<<<<< HEAD
             train_pred = pipe.predict(train_X)
             test_pred  = pipe.predict(test_X)
             results.append(dict(
@@ -82,19 +81,11 @@
                f"_normalizer_{normalizer.__class__.__name__}" \
                f"_selector_{selector.__class__.__name__}" \
                f"_model_{model.__class__.__name__}.png"
-=======
-            train_predictions = pipe.predict(train_X)
-            test_predictions  = pipe.predict(test_X)
-            filename = f"split_{split_num}" \
-                       f"_normalizer_{normalizer.__class__.__name__}" \
-                       f"_selector_{selector.__class__.__name__}" \
-                       f"_model_{model.__class__.__name__}.png"
-            if conf['is_classification']:
-                plot_helper.plot_confusion_matrix(test_y.values, test_predictions, filename=os.path.join(outdir, filename))
-            else: # is_regression
-                plot_helper.plot_predict_vs_true(test_y.values, test_predictions, filename=os.path.join(outdir, filename))
-                plot_helper.plot_residuals(test_y.values, test_predictions, filename=os.path.join(outdir, filename))
->>>>>>> 427ca33d
+            #if conf['is_classification']:
+            #    plot_helper.plot_confusion_matrix(test_y.values, test_predictions, filename=os.path.join(outdir, filename))
+            #else: # is_regression
+            #    plot_helper.plot_predict_vs_true(test_y.values, test_predictions, filename=os.path.join(outdir, filename))
+            #    plot_helper.plot_residuals(test_y.values, test_predictions, filename=os.path.join(outdir, filename))
 
     # Copy the original input files to the output directory for easy reference
     shutil.copy2(conf_path, outdir)

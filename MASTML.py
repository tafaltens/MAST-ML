__author__ = 'Ryan Jacobs, Tam Mayeshiba'
__maintainer__ = 'Ryan Jacobs'
__version__ = '1.0'
__email__ = 'rjacobs3@wisc.edu'
__date__ = 'October 14th, 2017'

import sys
import os
import logging
import shutil
import time
import matplotlib
import importlib
import pandas as pd
from MASTMLInitializer import ModelTestConstructor, ConfigFileValidator
from DataOperations import DataParser, DataframeUtilities
from FeatureGeneration import MagpieFeatureGeneration, MaterialsProjectFeatureGeneration, CitrineFeatureGeneration
from FeatureOperations import FeatureNormalization, FeatureIO, MiscFeatureOperations
from FeatureSelection import FeatureSelection, DimensionalReduction, LearningCurve
from DataHandler import DataHandler
from SingleFit import timeit

<<<<<<< HEAD
# to disable sys.exit ruining the debugger printout ;o
DEBUG_MODE = True

def do_nothing(*args):
    print("sys.exit was attempted with args", *args)
if DEBUG_MODE:
    sys.exit = do_nothing
    import pdb

class ConfigFileError(Exception):
    """ Raised when conf file is incorrect """
    pass

=======
>>>>>>> 1fa788b3
def _resetlogging():
    """ Remove all handlers associated with the root logger object.
        From SO: https://stackoverflow.com/a/12158233
    """
    for handler in logging.root.handlers[:]:
        logging.root.removeHandler(handler)

class MASTMLDriver(object):
    """
    Class responsible for organizing and executing a MASTML workflow

    Args:
        configfile (MASTML configfile object) : a MASTML input file, as a configfile object

    Methods:
        run_MASTML : executes the MASTML workflow

    """
    def __init__(self, configfile):
        self.configfile = configfile
        # Set in code
        self.general_setup = None
        self.csv_setup = None
        self.data_setup = None
        self.models_and_tests_setup = None
        self.configdict = None
        self.modeltestconstructor = None
        self.save_path = None #top-level save path
        self.data_dict = dict() #Data dictionary
        self.model_list = list() #list of actual models
        self.model_vals = list() #list of model names, like "gkrr_model"
        self.param_optimizing_tests = ["ParamOptGA","ParamGridSearch"]
        self.readme_html = list()
        self.readme_html_tests = list()
        self.start_time = None
        self.favorites_dict = dict()
        self.test_save_paths = list()
        self.logfilename = None
        return

    def run_MASTML(self):
        # Begin MASTML session
        self._initialize_mastml_session()
        self._initialize_html()
        self._set_favorites_dict()

        # Parse MASTML input file
        self.modeltestconstructor, self.configdict = self._generate_mastml_wrapper()
        self.data_setup = self.modeltestconstructor._process_config_keyword(keyword='Data Setup')

        # General setup
        self._perform_general_setup()

        # Perform CSV setup (optional)
        if "CSV Setup" in self.configdict.keys():
            self._perform_csv_setup()

        # Get data name list
        data_name_list = list()
        for key in self.configdict['Data Setup'].keys():
            if key not in data_name_list:
                data_name_list.append(key)

        self.data_dict, y_feature = self._create_data_dict()

        # Gather models
        (self.model_list, self.model_vals) = self._gather_models(y_feature=y_feature)

        # Gather tests
        test_list, test_params = self._gather_tests()

        # End MASTML session
        self._move_log_and_input_files()
        self._end_html()

        return

    def _check_data_exists(self):
        if os.path.exists(self.configdict['Data Setup']['Initial']['data_path']):
            print('exists')
        else:
            print('gone')
        return

    def _split_csv_file(self):
        # Need dataframe and x and y features so can split CSV accordingly.
        data_path_list = []

        dataframe = DataParser(configdict=self.configdict).import_data(datapath=self.configdict['Data Setup']['Initial']['data_path'])
        y_feature = self.configdict['General Setup']['target_feature']
        other_features = []
        for column in dataframe.columns.values:
            if column not in y_feature:
                other_features.append(column)

        dataframe_x = dataframe.loc[:, other_features]
        count = 1
        for feature in y_feature:
            try:
                dataframe_y = dataframe.loc[:, feature]
            except KeyError as e:
                logging.info('Error detected: The feature names in the csv and input files do not match')
                print('The feature names in the csv and input files do not match. Please fix feature names and re-run MASTML')
                raise e
            dataframe_new = DataframeUtilities.merge_dataframe_columns(dataframe1=dataframe_x, dataframe2=dataframe_y)
            # Write the new dataframe to new CSV, and update data_path_list
            data_path_split = os.path.split(self.configdict['Data Setup']['Initial']['data_path'])
            filename = data_path_split[1].split(".csv")
            data_path = data_path_split[0]+"/"+str(filename[0])+"_"+str(count)+".csv"
            dataframe_new.to_csv(data_path, index=False)
            data_path_list.append(data_path)
            count += 1

        # Last, add file data paths that are not part of original CSV file to split
        for key in self.configdict['Data Setup'].keys():
            if key != 'Initial':
                data_path_list.append(self.configdict['Data Setup'][key]['data_path'])

        return data_path_list

    def _initialize_mastml_session(self):
        level="INFO"
        envlevel = os.getenv("MASTML_LOGLEVEL")
        if not envlevel is None:
            level = envlevel
        testname = str(self.configfile).split('.')[0]
        self.logfilename = "MASTMLlog_" + str(testname) + ".log"
        _resetlogging() # needed for multiple runs when used as a library
        logging.basicConfig(filename=self.logfilename, level=level)
        print("log file save to: ", self.logfilename)
        current_time = time.strftime('%Y'+'-'+'%m'+'-'+'%d'+', '+'%H'+' hours, '+'%M'+' minutes, '+'and '+'%S'+' seconds')
        logging.info('Initiated new MASTML session at: %s' % current_time)
        self.start_time = time.strftime("%Y-%m-%d, %H:%M:%S")
        logging.info("Using matplotlib backend %s" % matplotlib.get_backend())
        logging.info("Matplotlib defaults from %s" % matplotlib.matplotlib_fname())
        return

    def _initialize_html(self):
        self.readme_html.append("<HTML>\n")
        self.readme_html.append("<TITLE>MASTML</TITLE>\n")
        self.readme_html.append("<BODY>\n")
        self.readme_html.append("<H1>%s</H1>\n" % "MAST Machine Learning Output")
        self.readme_html.append("%s<BR>\n" % self.start_time)
        self.readme_html.append("<HR>\n")
        return

    def _end_html(self):
        self.readme_html.append("<HR>\n")
        self.readme_html.append("<H2>Setup</H2>\n")
        logpath = os.path.join(self.save_path, self.logfilename)
        logpath = os.path.relpath(logpath, self.save_path)
        self.readme_html.append('<A HREF="%s">Log file</A><BR>\n' % logpath)
        confpath = os.path.join(self.save_path, str(self.configfile))
        confpath = os.path.relpath(confpath, self.save_path)
        self.readme_html.append('<A HREF="%s">Config file</A><BR>\n' % confpath)
        self.readme_html.append("<HR>\n")
        self.readme_html.append("</BODY>\n")
        self.readme_html.append("</HTML>\n")
        with open(os.path.join(self.save_path, "index.html"),"w") as hfile:
            hfile.writelines(self.readme_html)
            hfile.writelines(self.readme_html_tests)
        return

    def _generate_mastml_wrapper(self):
        configdict = ConfigFileValidator(configfile=self.configfile).run_config_validation()
        modeltestconstructor = ModelTestConstructor(configdict=configdict)
        logging.info('Successfully read in and parsed your MASTML input file, %s' % str(self.configfile))
        return modeltestconstructor, configdict

    def _perform_general_setup(self):
        self.general_setup = self.modeltestconstructor._process_config_keyword(keyword='General Setup')
        self.save_path = os.path.abspath(self.general_setup['save_path'])
        if os.path.exists(self.save_path):
            logging.info('Your specified save path already exists. Creating a new save path appended with the date/time of this MASTML run')
            current_time = time.strftime('%Y' + '-' + '%m' + '-' + '%d' + '-' + '%H' + '%M' + '%S')
            self.save_path = self.save_path+'_'+current_time
        if not os.path.isdir(self.save_path):
            os.mkdir(self.save_path)
        self.configdict['General Setup']['save_path'] = self.save_path
        return self.save_path

    def _perform_csv_setup(self):
        self.csv_setup = self.modeltestconstructor._process_config_keyword(keyword = "CSV Setup")
        setup_class = self.csv_setup.pop("setup_class") #also remove from dict
        class_name = setup_class.split(".")[-1]
        test_module = importlib.import_module('%s' % (setup_class))
        test_class_def = getattr(test_module, class_name)
        logging.debug("Parameters passed by keyword:")
        logging.debug(self.csv_setup)
        test_class = test_class_def(**self.csv_setup)
        test_class.run() 
        return

    def _parse_input_data(self, data_path=""):
        if not(os.path.isfile(data_path)):
            raise OSError("No file found at %s" % data_path)
        Xdata, ydata, x_features, y_feature, dataframe = DataParser(configdict=self.configdict).parse_fromfile(datapath=data_path, as_array=False)
        return Xdata, ydata, x_features, y_feature, dataframe

    def _create_data_dict(self):
        data_dict=dict()
        for data_name in self.data_setup.keys():
            data_path = self.configdict['Data Setup'][data_name]['data_path']

            logging.info('Creating data dict for data path %s and data name %s' % (data_path, data_name))

            #data_weights = self.data_setup[data_name]['weights']
            if 'labeling_features' in self.general_setup.keys():
                labeling_features = self._string_or_list_input_to_list(self.general_setup['labeling_features'])
                if labeling_features[0] == 'None':
                    labeling_features = None
            else:
                labeling_features = None
            if 'target_error_feature' in self.general_setup.keys():
                target_error_feature = self.general_setup['target_error_feature']
            else:
                target_error_feature = None
            if 'grouping_feature' in self.general_setup.keys():
                grouping_feature = self.general_setup['grouping_feature']
                if grouping_feature == 'None':
                    grouping_feature = None
            else:
                grouping_feature = None

            if 'Feature Generation' in self.configdict.keys():
                if self.configdict['Feature Generation']['perform_feature_generation'] == True:
                    generate_features = True
                else:
                    generate_features = False
            else:
                generate_features = False

            if 'Feature Normalization' in self.configdict.keys():
                if self.configdict['Feature Normalization']['normalize_x_features'] == True:
                    normalize_x_features = True
                else:
                    normalize_x_features = False
                if self.configdict['Feature Normalization']['normalize_y_feature'] == True:
                    normalize_y_feature = True
                else:
                    normalize_y_feature = False
            else:
                normalize_x_features = False
                normalize_y_feature = False

            if 'Feature Selection' in self.configdict.keys():
                if self.configdict['Feature Selection']['perform_feature_selection'] == True:
                    select_features = True
                else:
                    select_features = False
            else:
                select_features = False

            logging.info("Feature Generation: %s" % generate_features)
            logging.info("Feature Normalization (x_features): %s" % normalize_x_features)
            logging.info("Feature Normalization (y_feature): %s" % normalize_y_feature)
            logging.info("Feature Selection: %s" % select_features)
            # Parse input data file
            Xdata, ydata, x_features, y_feature, dataframe = self._parse_input_data(data_path)

            # Plot initial histogram of input target data
            DataframeUtilities().plot_dataframe_histogram(dataframe=dataframe[y_feature], title='Histogram of input data',
                                                          xlabel=y_feature, ylabel='Number of occurrences',
                                                          save_path=self.configdict['General Setup']['save_path'], file_name='input_data_histogram.png')

            original_x_features = list(x_features)
            original_columns = list(dataframe.columns)
            logging.debug("original columns: %s" % original_columns)
            # Remove any missing rows from dataframe
            #dataframe = dataframe.dropna()

            # Save off label and grouping data
            dataframe_labeled = pd.DataFrame()
            dataframe_grouped = pd.DataFrame()
            if not (labeling_features is None):
                dataframe_labeled = FeatureIO(dataframe=dataframe).keep_custom_features(features_to_keep=labeling_features, y_feature=y_feature)
                if normalize_x_features == True:
                    feature_normalization_type = self.configdict['Feature Normalization']['feature_normalization_type']
                    feature_scale_min = self.configdict['Feature Normalization']['feature_scale_min']
                    feature_scale_max = self.configdict['Feature Normalization']['feature_scale_max']
                    dataframe_labeled, scaler = FeatureNormalization(dataframe=dataframe_labeled,
                                                                     configdict=self.configdict).normalize_features(x_features=labeling_features,
                                                                                                                    y_feature=y_feature,
                                                                                                                    normalize_x_features=normalize_x_features,
                                                                                                                    normalize_y_feature=normalize_y_feature,
                                                                                                                    feature_normalization_type=feature_normalization_type,
                                                                                                                    feature_scale_min=feature_scale_min,
                                                                                                                    feature_scale_max=feature_scale_max)
            if not (grouping_feature is None):
                dataframe_grouped = FeatureIO(dataframe=dataframe).keep_custom_features(features_to_keep=[grouping_feature], y_feature=y_feature)

            # Generate additional descriptors, as specified in input file (optional)
            if generate_features:
                dataframe = self._perform_feature_generation(dataframe=dataframe)
                # Actually, the x_features_NOUSE is required if starting from no features and doing feature generation. Not renaming for now. RJ 7/17
                Xdata, ydata, x_features_NOUSE, y_feature, dataframe = DataParser(configdict=self.configdict).parse_fromdataframe(dataframe=dataframe, target_feature=y_feature)

            else:
                Xdata, ydata, x_features, y_feature, dataframe = DataParser(configdict=self.configdict).parse_fromdataframe(dataframe=dataframe, target_feature=y_feature)

            # First remove features containing strings before doing feature normalization or other operations, but don't remove grouping features
            if generate_features == True:
                nonstring_x_features, dataframe_nostrings = MiscFeatureOperations(configdict=self.configdict).remove_features_containing_strings(dataframe=dataframe, x_features=x_features_NOUSE)
                #Remove columns containing all entries of NaN
                dataframe_nostrings = dataframe_nostrings.dropna(axis=1, how='all')
                # Re-obtain x_feature list as some features may have been dropped
                Xdata, ydata, x_features_NOUSE, y_feature, dataframe_nostrings = DataParser(configdict=self.configdict).parse_fromdataframe(dataframe=dataframe_nostrings,target_feature=y_feature)
            else:
                nonstring_x_features, dataframe_nostrings = MiscFeatureOperations(configdict=self.configdict).remove_features_containing_strings(dataframe=dataframe, x_features=x_features)

            # Remove columns containing all entries of NaN
            dataframe_nostrings = dataframe_nostrings.dropna(axis=1, how='all')

            # Remove rows containing a single NaN value. This will handle removing a row with missing y-data, for example
            dataframe_nostrings = dataframe_nostrings.dropna(axis=0, how='any')

            # Re-obtain x_feature list as some features may have been dropped
            Xdata, ydata, x_features, y_feature, dataframe_nostrings = DataParser(configdict=self.configdict).parse_fromdataframe(dataframe=dataframe_nostrings, target_feature=y_feature)

            logging.debug("pre-changes:%s" % dataframe_nostrings.columns)

            # Normalize features (optional)
            if normalize_x_features == True or normalize_y_feature == True:
                fn = FeatureNormalization(dataframe=dataframe_nostrings, configdict=self.configdict)
                feature_normalization_type = self.configdict['Feature Normalization']['feature_normalization_type']
                feature_scale_min = self.configdict['Feature Normalization']['feature_scale_min']
                feature_scale_max = self.configdict['Feature Normalization']['feature_scale_max']
                dataframe_nostrings, scaler = fn.normalize_features(x_features=x_features, y_feature=y_feature, normalize_x_features=normalize_x_features, normalize_y_feature=normalize_y_feature, feature_normalization_type=feature_normalization_type, feature_scale_min=feature_scale_min, feature_scale_max=feature_scale_max)
                x_features, y_feature = DataParser(configdict=self.configdict).get_features(dataframe=dataframe_nostrings, target_feature=y_feature)

            # Perform feature selection and dimensional reduction, as specified in the input file (optional)
            if (select_features == True) and (y_feature in dataframe_nostrings.columns):
                # Remove any additional columns that are not x_features using to be fit to data
                features = dataframe_nostrings.columns.values.tolist()
                features_to_remove = []
                for feature in features:
                    if feature not in x_features and feature not in y_feature:
                        features_to_remove.append(feature)
                dataframe_nostrings = FeatureIO(dataframe=dataframe_nostrings).remove_custom_features(features_to_remove=features_to_remove)
                dataframe_nostrings = self._perform_feature_selection(dataframe=dataframe_nostrings, x_features=x_features, y_feature=y_feature)
                x_features, y_feature = DataParser(configdict=self.configdict).get_features(dataframe=dataframe_nostrings, target_feature=y_feature)


            logging.debug("post-removal:%s" % dataframe_nostrings.columns)
            # Combine the input dataframe, which has undergone feature generation and normalization, with the grouped and labeled features of original dataframe
            # First, need to generate dataframe that only has the grouped and labeled features
            grouping_and_labeling_features = []
            duplicate_features = []
            if 'grouping_feature' in self.configdict['General Setup'].keys():
                if not grouping_feature == None:
                    grouping_and_labeling_features.append(grouping_feature)
            if 'labeling_features' in self.configdict['General Setup'].keys():
                if not labeling_features == None:
                    for feature in labeling_features:
                        grouping_and_labeling_features.append(feature)
                        if feature in x_features:
                            if feature not in duplicate_features:
                                duplicate_features.append(feature)

            # Now merge dataframes
            dataframe_labeled_grouped = DataframeUtilities().merge_dataframe_columns(dataframe1=dataframe_labeled, dataframe2=dataframe_grouped)
            dataframe_merged = DataframeUtilities().merge_dataframe_columns(dataframe1=dataframe_nostrings, dataframe2=dataframe_labeled_grouped)

            #Add string columns back in
            string_x_features = list()
            for my_x_feature in x_features:
                if my_x_feature in nonstring_x_features:
                    pass
                else:
                    string_x_features.append(my_x_feature)
            logging.debug("string features: %s" % string_x_features)
            for string_x_feature in string_x_features:
                dataframe_merged[string_x_feature] = dataframe_orig_dropped_na[string_x_feature]

            # Need to remove duplicate features after merging.
            logging.debug("merged:%s" % dataframe_merged.columns)
            dataframe_rem = FeatureIO(dataframe=dataframe_merged).remove_duplicate_columns()

            myXdata, myydata, myx_features, myy_feature, dataframe_final = DataParser(configdict=self.configdict).parse_fromdataframe(dataframe=dataframe_rem, target_feature=y_feature)
            combined_x_features = list()
            logging.debug("total features:%s" % myx_features)
            for feature in myx_features:
                if (feature in original_x_features) or not(feature in original_columns): #originally designated, or created from feature generation
                    combined_x_features.append(feature)
            logging.debug("combined x features:%s" % combined_x_features)
            data_dict[data_name] = DataHandler(data = dataframe_final,
                                input_data = dataframe_final[combined_x_features],
                                target_data = myydata,
                                input_features = combined_x_features,
                                target_feature = myy_feature,
                                target_error_feature = target_error_feature,
                                labeling_features = labeling_features,
                                grouping_feature = grouping_feature) #
            logging.info('Parsed the input data located under %s' % data_path)

            # Get dataframe stats
            DataframeUtilities.save_all_dataframe_statistics(dataframe=dataframe_final, configdict=self.configdict)

        return data_dict, y_feature

    @timeit
    def _perform_feature_generation(self, dataframe):
        for k, v in self.configdict['Feature Generation'].items():
            if k == 'add_magpie_features' and v == True:
                logging.info('FEATURE GENERATION: Adding Magpie features to your feature list')
                mfg = MagpieFeatureGeneration(configdict=self.configdict, dataframe=dataframe)
                dataframe = mfg.generate_magpie_features(save_to_csv=True)
            if k == 'add_materialsproject_features' and v == True:
                logging.info('FEATURE GENERATION: Adding Materials Project features to your feature list')
                mpfg = MaterialsProjectFeatureGeneration(configdict=self.configdict, dataframe=dataframe, mapi_key=self.configdict['Feature Generation']['materialsproject_apikey'])
                dataframe = mpfg.generate_materialsproject_features(save_to_csv=True)
            if k == 'add_citrine_features' and v == True:
                logging.info('FEATURE GENERATION: Adding Citrine features to your feature list')
                cfg = CitrineFeatureGeneration(configdict=self.configdict, dataframe=dataframe, api_key=self.configdict['Feature Generation']['citrine_apikey'])
                dataframe = cfg.generate_citrine_features(save_to_csv=True)
        return dataframe

    @timeit
    def _perform_feature_selection(self, dataframe, x_features, y_feature):
        #for k, v in self.configdict['Feature Selection'].items():
            #if k == 'remove_constant_features' and v == True:
        if self.configdict['Feature Selection']['remove_constant_features'] == True:
            logging.info('FEATURE SELECTION: Removing constant features from your feature list')
            dr = DimensionalReduction(dataframe=dataframe, x_features=x_features, y_feature=y_feature)
            dataframe = dr.remove_constant_features()
            x_features, y_feature = DataParser(configdict=self.configdict).get_features(dataframe=dataframe, target_feature=y_feature)
        #for v in self.configdict['Feature Selection']['feature_selection_algorithm'].values():
            #if k == 'feature_selection_algorithm':
        logging.info('FEATURE SELECTION: Selecting features using a %s algorithm' % str(self.configdict['Feature Selection']['feature_selection_algorithm']))
        model_to_use = str(self.configdict['Feature Selection']['model_to_use_for_learning_curve'])
        fs = FeatureSelection(configdict=self.configdict, dataframe=dataframe, x_features=x_features, y_feature=y_feature, model_type=model_to_use)
        if self.configdict['Feature Selection']['feature_selection_algorithm'] == 'basic_forward_selection':
            dataframe = fs.feature_selection(feature_selection_type='basic_forward_selection',
                                             number_features_to_keep=self.configdict['Feature Selection']['number_of_features_to_keep'],
                                             use_mutual_info=self.configdict['Feature Selection']['use_mutual_information'])
        if self.configdict['Feature Selection']['feature_selection_algorithm'] == 'sequential_forward_selection':
            if int(self.configdict['Feature Selection']['number_of_features_to_keep']) <= len(x_features):
                dataframe = fs.sequential_forward_selection(number_features_to_keep=int(self.configdict['Feature Selection']['number_of_features_to_keep']))
            else:
                logging.info('Warning: you have specified to keep more features than the total number of features in your dataset. Defaulting to keep all features in feature selection')
                dataframe = fs.sequential_forward_selection(number_features_to_keep=int(len(x_features)))
        if self.configdict['Feature Selection']['feature_selection_algorithm'] == 'recursive_feature_elimination':
            if int(self.configdict['Feature Selection']['number_of_features_to_keep']) <= len(x_features):
                dataframe = fs.feature_selection(feature_selection_type = 'recursive_feature_elimination',
                                                   number_features_to_keep=int(self.configdict['Feature Selection']['number_of_features_to_keep']),
                                                   use_mutual_info=self.configdict['Feature Selection']['use_mutual_information'])
            else:
                logging.info('Warning: you have specified to keep more features than the total number of features in your dataset. Defaulting to keep all features in feature selection')
                dataframe = fs.feature_selection(feature_selection_type = 'recursive_feature_elimination',
                                                   number_features_to_keep=int(self.configdict['Feature Selection']['number_of_features_to_keep']),
                                                   use_mutual_info=self.configdict['Feature Selection']['use_mutual_information'])
            if self.configdict['Feature Selection']['generate_feature_learning_curve'] == True:
                learningcurve = LearningCurve(configdict=self.configdict, dataframe=dataframe, model_type=model_to_use)
                logging.info('Generating a feature learning curve using a %s algorithm' % str(self.configdict['Feature Selection']['feature_selection_algorithm']))
                learningcurve.generate_feature_learning_curve(feature_selection_algorithm='recursive_feature_elimination')
        if self.configdict['Feature Selection']['feature_selection_algorithm'] == 'univariate_feature_selection':
            if int(self.configdict['Feature Selection']['number_of_features_to_keep']) <= len(x_features):
                dataframe = fs.feature_selection(feature_selection_type='univariate_feature_selection',
                                                 number_features_to_keep=int(self.configdict['Feature Selection']['number_of_features_to_keep']),
                                                 use_mutual_info=self.configdict['Feature Selection']['use_mutual_information'])
            else:
                logging.info('Warning: you have specified to keep more features than the total number of features in your dataset. Defaulting to keep all features in feature selection')
                dataframe = fs.feature_selection(feature_selection_type='univariate_feature_selection',
                                                 number_features_to_keep=int(len(x_features)),
                                                 use_mutual_info=self.configdict['Feature Selection']['use_mutual_information'])
            if self.configdict['Feature Selection']['generate_feature_learning_curve'] == True:
                learningcurve = LearningCurve(configdict=self.configdict, dataframe=dataframe, model_type=model_to_use)
                logging.info('Generating a feature learning curve using a %s algorithm' % str(self.configdict['Feature Selection']['feature_selection_algorithm']))
                learningcurve.generate_feature_learning_curve(feature_selection_algorithm='univariate_feature_selection')
        return dataframe

    def _gather_models(self, y_feature):
        self.models_and_tests_setup = self.modeltestconstructor._process_config_keyword(keyword='Models and Tests to Run')
        model_list = []
        model_val = self.models_and_tests_setup['models']
        model_vals = list()

        if type(model_val) is str:
            logging.info('Getting model %s' % model_val)
            ml_model = self.modeltestconstructor.get_machinelearning_model(model_type=model_val, y_feature=y_feature)
            model_list.append(ml_model)
            logging.info('Adding model %s to queue...' % str(model_val))
            model_vals.append(model_val)
        elif type(model_val) is list:
            for model in model_val:
                logging.info('Getting model %s' % model)
                ml_model = self.modeltestconstructor.get_machinelearning_model(model_type=model, y_feature=y_feature)
                model_list.append(ml_model)
                logging.info('Adding model %s to queue...' % str(model))
                model_vals.append(model_val)
        return (model_list, model_val)

    def _gather_tests(self):
        # Gather test types
        self.readme_html_tests.append("<H2>Tests</H2>\n")
        self.readme_html.append("<H2>Favorites</H2>\n")
        test_list = self._string_or_list_input_to_list(self.models_and_tests_setup['test_cases'])
        # Run the specified test cases for every model
        for test_type in test_list:
            # Need to renew configdict each loop other issue with dictionary indexing occurs when you have multiple y_features
            #configdict = ConfigFileParser(configfile=sys.argv[1]).get_config_dict(path_to_file=os.getcwd())
            logging.info('Looking up parameters for test type %s' % test_type)
            test_params = self.configdict["Test Parameters"][test_type]

            # Set data lists
            training_dataset_name_list = self._string_or_list_input_to_list(test_params['training_dataset'])
            training_dataset_list = list()
            for dname in training_dataset_name_list:
                training_dataset_list.append(self.data_dict[dname])
            test_params['training_dataset'] = training_dataset_list

            testing_dataset_name_list = self._string_or_list_input_to_list(test_params['testing_dataset'])
            testing_dataset_list = list()
            for dname in testing_dataset_name_list:
                testing_dataset_list.append(self.data_dict[dname])
            test_params['testing_dataset'] = testing_dataset_list

            logging.info('on test %s' % test_type)

            # Run the test case for every model
            for midx, model in enumerate(self.model_list):
                if model is not None:
                    # Get name of target_feature for use in test_folder naming
                    for key, value in self.data_dict.items():
                        target_feature = value.target_feature
                    # Set save path, allowing for multiple tests and models and potentially multiple of the same model (KernelRidge rbf kernel, KernelRidge linear kernel, etc.)
                    test_folder = "%s_%s%i_%s" % (test_type, model.__class__.__name__, midx, str(target_feature))
                    test_save_path = os.path.join(self.save_path, test_folder)
                    self.test_save_paths.append(test_save_path)
                    if not os.path.isdir(test_save_path):
                        os.mkdir(test_save_path)

                    #print('passing model', model, 'for test type', test_type)

                    self.modeltestconstructor.get_machinelearning_test(test_type=test_type,
                                                                model=model, save_path=test_save_path, **test_params)
                    logging.info('Ran test %s for your %s model' % (test_type, str(model)))
                    self.readme_html.extend(self._make_links_for_favorites(test_folder, test_save_path))
                    testrelpath = os.path.relpath(test_save_path, self.save_path)
                    self.readme_html_tests.append('<A HREF="%s">%s</A><BR>\n' % (testrelpath, test_type))
                    test_short = test_folder.split("_")[0]
                    if test_short in self.param_optimizing_tests:
                        popt_warn = list()
                        popt_warn.append("Last test was a parameter-optimizing test.")
                        popt_warn.append("The test results may have specified an update of model parameters or data.")
                        popt_warn.append("Please run a separate test.conf file with updated data and model parameters.")
                        popt_warn.append("No further tests will be run on this file.")
                        for popt_warn_line in popt_warn:
                            logging.warning(popt_warn_line)
                            print(popt_warn_line)
                        break

        return test_list, test_params

    def _move_log_and_input_files(self):
        cwd = os.getcwd()
        logging.info('Your MASTML runs have completed successfully! Wrapping up MASTML session...')
        if self.save_path != cwd:
            log_old_location = os.path.join(cwd, self.logfilename)

            inputdata_name = self.configdict['Data Setup']['Initial']['data_path'].split('/')[-1]
            data_old_location = os.path.join(cwd, inputdata_name)

            shutil.copy(self.logfilename, self.save_path)
            print("self.save_path: ", self.save_path)
            if os.path.exists(log_old_location):
                os.remove(log_old_location)

            if os.path.exists(data_old_location):
                shutil.copy(data_old_location, self.save_path)

            copyconfig = os.path.join(cwd, str(self.configfile))
            shutil.copy(copyconfig, self.save_path)
        return

    def _set_favorites_dict(self):
        fdict = dict()
        fdict["SingleFit"] = ["single_fit.png"]
        fdict["SingleFitGrouped"] = ["per_group_info/per_group_info.png"]
        fdict["SingleFitPerGroup"] = ["per_group_fits_overlay/per_group_fits_overlay.png"]
        fdict["KFoldCV"] = ["best_worst_overlay.png"]
        fdict["LeaveOneOutCV"] = ["loo_results.png"]
        fdict["LeaveOutPercentCV"] = ["best_worst_overlay.png"]
        fdict["LeaveOutGroupCV"] = ["leave_out_group.png"]
        fdict["ParamOptGA"] = ["OPTIMIZED_PARAMS"]
        fdict["ParamGridSearch"] = ["OPTIMIZED_PARAMS","rmse_heatmap.png","rmse_heatmap_3d.png"]
        fdict["PredictionVsFeature"] = [] #not sure
        self.favorites_dict=dict(fdict)
        return

    def _make_links_for_favorites(self, test_folder, test_save_path):
        linklist=list()
        linkloc  = ""
        linktext = ""
        linkline = ""
        test_short = test_folder.split("_")[0]
        if test_short in self.favorites_dict.keys():
            flist = self.favorites_dict[test_short]
            for fval in flist:
                linkloc = os.path.join(test_save_path, fval)
                linklocrel = os.path.relpath(linkloc, self.save_path)
                testrelpath = os.path.relpath(test_save_path, self.save_path)
                linkline = '<A HREF="%s">%s</A> from test <A HREF="%s">%s</A><BR><BR>\n' % (linklocrel, fval, testrelpath, test_folder)
                linklist.append(linkline)
                if not (os.path.exists(linkloc)):
                    linklist.append("File not found.\n")
                else:
                    if '.png' in fval:
                        imline = '<A HREF="%s"><IMG SRC="%s" height=300 width=400></A><BR>\n' % (linklocrel, linklocrel)
                        linklist.append(imline)
                    else:
                        txtline = '<EMBED SRC="%s" width=75%%><BR>\n' % (linklocrel)
                        linklist.append(txtline)
                linklist.append("<BR>\n") 
        return linklist

    def _string_or_list_input_to_list(self, unknown_input_val):
        input_list = list()
        if type(unknown_input_val) is str:
            input_list.append(unknown_input_val)
        elif type(unknown_input_val) is list:
            for unknown_input in unknown_input_val:
                input_list.append(unknown_input)
        return input_list

if __name__ == '__main__':
    if len(sys.argv) > 1:
        mastml = MASTMLDriver(configfile=sys.argv[1])
        mastml.run_MASTML()
    else:
        logging.info('Specify the name of your MASTML input file, such as "mastmlinput.conf", and run as "python MASTML.py mastmlinput.conf" ')
        raise ValueError('Specify the name of your MASTML input file, such as "mastmlinput.conf", and run as "python MASTML.py mastmlinput.conf"')<|MERGE_RESOLUTION|>--- conflicted
+++ resolved
@@ -20,22 +20,9 @@
 from DataHandler import DataHandler
 from SingleFit import timeit
 
-<<<<<<< HEAD
-# to disable sys.exit ruining the debugger printout ;o
-DEBUG_MODE = True
-
-def do_nothing(*args):
-    print("sys.exit was attempted with args", *args)
-if DEBUG_MODE:
-    sys.exit = do_nothing
-    import pdb
-
 class ConfigFileError(Exception):
     """ Raised when conf file is incorrect """
     pass
-
-=======
->>>>>>> 1fa788b3
 def _resetlogging():
     """ Remove all handlers associated with the root logger object.
         From SO: https://stackoverflow.com/a/12158233
